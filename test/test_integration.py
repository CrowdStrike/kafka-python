--- conflicted
+++ resolved
@@ -1,10 +1,7 @@
 import logging
 import unittest
-<<<<<<< HEAD
 import time
-=======
 from datetime import datetime
->>>>>>> 1d278f0f
 
 from kafka import *  # noqa
 from kafka.common import *  # noqa
