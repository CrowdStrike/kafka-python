--- conflicted
+++ resolved
@@ -74,12 +74,8 @@
         args = shlex.split("java -cp %s org.apache.zookeeper.ZooKeeperMain create /%s kafka-python" % (cp, self.zk_chroot))
         proc = subprocess.Popen(args)
         ret = proc.wait()
-<<<<<<< HEAD
-        assert ret == 0
-=======
         if ret != 0:
             sys.exit(1)
->>>>>>> bff6cae8
 
 
         # Start Kafka
@@ -360,10 +356,7 @@
     #   Offset Tests   #
     ####################
 
-<<<<<<< HEAD
     @unittest.skip("No supported until 0.8.1")
-=======
->>>>>>> bff6cae8
     def test_commit_fetch_offsets(self):
         req = OffsetCommitRequest("test_commit_fetch_offsets", 0, 42, "metadata")
         (resp,) = self.client.send_offset_commit_request("group", [req])
