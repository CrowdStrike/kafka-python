import binascii
import collections
import copy
import functools
import itertools
import logging
<<<<<<< HEAD
import collections
import socket

=======
import time
>>>>>>> 02c2b469
import kafka.common

from kafka.common import (TopicAndPartition, BrokerMetadata,
                          ConnectionError, FailedPayloadsError,
                          KafkaTimeoutError, KafkaUnavailableError,
                          LeaderNotAvailableError, UnknownTopicOrPartitionError,
                          NotLeaderForPartitionError)

from kafka.conn import collect_hosts, KafkaConnection, DEFAULT_SOCKET_TIMEOUT_SECONDS
from kafka.protocol import KafkaProtocol

log = logging.getLogger("kafka")


class KafkaClient(object):

<<<<<<< HEAD
    CLIENT_ID = socket.gethostname()
    ID_GEN = count()
=======
    CLIENT_ID = b"kafka-python"
    ID_GEN = itertools.count()
>>>>>>> 02c2b469

    # NOTE: The timeout given to the client should always be greater than the
    # one passed to SimpleConsumer.get_message(), otherwise you can get a
    # socket timeout.
    def __init__(self, hosts, client_id=CLIENT_ID,
                 timeout=DEFAULT_SOCKET_TIMEOUT_SECONDS):
        # We need one connection to bootstrap
        self.client_id = client_id
        self.timeout = timeout
        self.hosts = collect_hosts(hosts)

        # create connections only when we need them
        self.conns = {}
        self.brokers = {}            # broker_id -> BrokerMetadata
        self.topics_to_brokers = {}  # TopicAndPartition -> BrokerMetadata
        self.topic_partitions = {}   # topic -> partition -> PartitionMetadata

        self.load_metadata_for_topics()  # bootstrap with all metadata


    ##################
    #   Private API  #
    ##################

    def _get_conn(self, host, port):
        "Get or create a connection to a broker using host and port"
        host_key = (host, port)
        if host_key not in self.conns:
            self.conns[host_key] = KafkaConnection(
                host,
                port,
                timeout=self.timeout
            )

        return self.conns[host_key]

    def _get_leader_for_partition(self, topic, partition):
        """
        Returns the leader for a partition or None if the partition exists
        but has no leader.

        UnknownTopicOrPartitionError will be raised if the topic or partition
        is not part of the metadata.

        LeaderNotAvailableError is raised if server has metadata, but there is
        no current leader
        """

        key = TopicAndPartition(topic, partition)

        # Use cached metadata if it is there
        if self.topics_to_brokers.get(key) is not None:
            return self.topics_to_brokers[key]

        # Otherwise refresh metadata

        # If topic does not already exist, this will raise
        # UnknownTopicOrPartitionError if not auto-creating
        # LeaderNotAvailableError otherwise until partitions are created
        self.load_metadata_for_topics(topic)

        # If the partition doesn't actually exist, raise
        if partition not in self.topic_partitions[topic]:
            raise UnknownTopicOrPartitionError(key)

        # If there's no leader for the partition, raise
        meta = self.topic_partitions[topic][partition]
        if meta.leader == -1:
            raise LeaderNotAvailableError(meta)

        # Otherwise return the BrokerMetadata
        return self.brokers[meta.leader]

    def _next_id(self):
        """
        Generate a new correlation id
        """
        return next(KafkaClient.ID_GEN)

    def _send_broker_unaware_request(self, payloads, encoder_fn, decoder_fn):
        """
        Attempt to send a broker-agnostic request to one of the available
        brokers. Keep trying until you succeed.
        """
        for (host, port) in self.hosts:
            requestId = self._next_id()
            try:
                conn = self._get_conn(host, port)
                request = encoder_fn(client_id=self.client_id,
                                     correlation_id=requestId,
                                     payloads=payloads)

                conn.send(requestId, request)
                response = conn.recv(requestId)
                return decoder_fn(response)

            except Exception:
                log.exception("Could not send request [%r] to server %s:%i, "
                              "trying next server" % (requestId, host, port))

        raise KafkaUnavailableError("All servers failed to process request")

    def _send_broker_aware_request(self, payloads, encoder_fn, decoder_fn):
        """
        Group a list of request payloads by topic+partition and send them to
        the leader broker for that partition using the supplied encode/decode
        functions

        Params
        ======
        payloads: list of object-like entities with a topic (str) and
                  partition (int) attribute
        encode_fn: a method to encode the list of payloads to a request body,
                   must accept client_id, correlation_id, and payloads as
                   keyword arguments
        decode_fn: a method to decode a response body into response objects.
                   The response objects must be object-like and have topic
                   and partition attributes

        Return
        ======
        List of response objects in the same order as the supplied payloads
        """

        # Group the requests by topic+partition
        original_keys = []
        payloads_by_broker = collections.defaultdict(list)

        for payload in payloads:
            leader = self._get_leader_for_partition(payload.topic,
                                                    payload.partition)

            payloads_by_broker[leader].append(payload)
            original_keys.append((payload.topic, payload.partition))

        # Accumulate the responses in a dictionary
        acc = {}

        # keep a list of payloads that were failed to be sent to brokers
        failed_payloads = []

        # For each broker, send the list of request payloads
        for broker, payloads in payloads_by_broker.items():
            conn = self._get_conn(broker.host.decode('utf-8'), broker.port)
            requestId = self._next_id()
            request = encoder_fn(client_id=self.client_id,
                                 correlation_id=requestId, payloads=payloads)

            failed = False
            # Send the request, recv the response
            try:
                conn.send(requestId, request)
                if decoder_fn is None:
                    continue
                try:
                    response = conn.recv(requestId)
                except ConnectionError as e:
<<<<<<< HEAD
                    log.warning("Could not receive response to request "
                                "from server %s: %s", conn, e)
                    failed = True
            except ConnectionError as e:
                log.warning("Could not send request to server %s: %s",
                            conn, e)
=======
                    log.warning("Could not receive response to request [%s] "
                                "from server %s: %s", binascii.b2a_hex(request), conn, e)
                    failed = True
            except ConnectionError as e:
                log.warning("Could not send request [%s] to server %s: %s",
                            binascii.b2a_hex(request), conn, e)
>>>>>>> 02c2b469
                failed = True

            if failed:
                failed_payloads += payloads
                self.reset_all_metadata()
                continue

            for response in decoder_fn(response):
                acc[(response.topic, response.partition)] = response

        if failed_payloads:
            raise FailedPayloadsError(failed_payloads)

        # Order the accumulated responses by the original key order
        return (acc[k] for k in original_keys) if acc else ()

    def __repr__(self):
        return '<KafkaClient client_id=%s>' % (self.client_id)

    def _raise_on_response_error(self, resp):
        try:
            kafka.common.check_error(resp)
        except (UnknownTopicOrPartitionError, NotLeaderForPartitionError):
            self.reset_topic_metadata(resp.topic)
            raise

    #################
    #   Public API  #
    #################
    def close(self):
        for conn in self.conns.values():
            conn.close()

    def copy(self):
        """
        Create an inactive copy of the client object
        A reinit() has to be done on the copy before it can be used again
        """
        c = copy.deepcopy(self)
        for key in c.conns:
            c.conns[key] = self.conns[key].copy()
        return c

    def reinit(self):
        for conn in self.conns.values():
            conn.reinit()

    def reset_topic_metadata(self, *topics):
        for topic in topics:
            try:
                partitions = self.topic_partitions[topic]
            except KeyError:
                continue

            for partition in partitions:
                self.topics_to_brokers.pop(TopicAndPartition(topic, partition), None)

            del self.topic_partitions[topic]

    def reset_all_metadata(self):
        self.topics_to_brokers.clear()
        self.topic_partitions.clear()

    def has_metadata_for_topic(self, topic):
        return (
          topic in self.topic_partitions
          and len(self.topic_partitions[topic]) > 0
        )

    def get_partition_ids_for_topic(self, topic):
        if topic not in self.topic_partitions:
            return None

        return list(self.topic_partitions[topic])

    def ensure_topic_exists(self, topic, timeout = 30):
        start_time = time.time()

        while not self.has_metadata_for_topic(topic):
            if time.time() > start_time + timeout:
                raise KafkaTimeoutError("Unable to create topic {0}".format(topic))
            try:
                self.load_metadata_for_topics(topic)
            except LeaderNotAvailableError:
                pass
            except UnknownTopicOrPartitionError:
                # Server is not configured to auto-create
                # retrying in this case will not help
                raise
            time.sleep(.5)

    def load_metadata_for_topics(self, *topics):
        """
        Fetch broker and topic-partition metadata from the server,
        and update internal data:
        broker list, topic/partition list, and topic/parition -> broker map

        This method should be called after receiving any error

        @param: *topics (optional)
        If a list of topics is provided, the metadata refresh will be limited
        to the specified topics only.

        Exceptions:
        ----------
        If the broker is configured to not auto-create topics,
        expect UnknownTopicOrPartitionError for topics that don't exist

        If the broker is configured to auto-create topics,
        expect LeaderNotAvailableError for new topics
        until partitions have been initialized.

        Exceptions *will not* be raised in a full refresh (i.e. no topic list)
        In this case, error codes will be logged as errors

        Partition-level errors will also not be raised here
        (a single partition w/o a leader, for example)
        """
        resp = self.send_metadata_request(topics)

        log.debug("Broker metadata: %s", resp.brokers)
        log.debug("Topic metadata: %s", resp.topics)

        self.brokers = dict([(broker.nodeId, broker)
                             for broker in resp.brokers])

        for topic_metadata in resp.topics:
            topic = topic_metadata.topic
            partitions = topic_metadata.partitions

            self.reset_topic_metadata(topic)

            # Errors expected for new topics
            try:
                kafka.common.check_error(topic_metadata)
            except (UnknownTopicOrPartitionError, LeaderNotAvailableError) as e:

                # Raise if the topic was passed in explicitly
                if topic in topics:
                    raise

                # Otherwise, just log a warning
                log.error("Error loading topic metadata for %s: %s", topic, type(e))
                continue

            self.topic_partitions[topic] = {}
            for partition_metadata in partitions:
                partition = partition_metadata.partition
                leader = partition_metadata.leader

                self.topic_partitions[topic][partition] = partition_metadata

                # Populate topics_to_brokers dict
                topic_part = TopicAndPartition(topic, partition)

                # Check for partition errors
                try:
                    kafka.common.check_error(partition_metadata)

                # If No Leader, topics_to_brokers topic_partition -> None
                except LeaderNotAvailableError:
                    log.error('No leader for topic %s partition %d', topic, partition)
                    self.topics_to_brokers[topic_part] = None
                    continue

                # If Known Broker, topic_partition -> BrokerMetadata
                if leader in self.brokers:
                    self.topics_to_brokers[topic_part] = self.brokers[leader]

                # If Unknown Broker, fake BrokerMetadata so we dont lose the id
                # (not sure how this could happen. server could be in bad state)
                else:
                    self.topics_to_brokers[topic_part] = BrokerMetadata(
                        leader, None, None
                    )

    def send_metadata_request(self, payloads=[], fail_on_error=True,
                              callback=None):

        encoder = KafkaProtocol.encode_metadata_request
        decoder = KafkaProtocol.decode_metadata_response

        return self._send_broker_unaware_request(payloads, encoder, decoder)

    def send_produce_request(self, payloads=[], acks=1, timeout=1000,
                             fail_on_error=True, callback=None):
        """
        Encode and send some ProduceRequests

        ProduceRequests will be grouped by (topic, partition) and then
        sent to a specific broker. Output is a list of responses in the
        same order as the list of payloads specified

        Params
        ======
        payloads: list of ProduceRequest
        fail_on_error: boolean, should we raise an Exception if we
                       encounter an API error?
        callback: function, instead of returning the ProduceResponse,
                  first pass it through this function

        Return
        ======
        list of ProduceResponse or callback(ProduceResponse), in the
        order of input payloads
        """

        encoder = functools.partial(
            KafkaProtocol.encode_produce_request,
            acks=acks,
            timeout=timeout)

        if acks == 0:
            decoder = None
        else:
            decoder = KafkaProtocol.decode_produce_response

        resps = self._send_broker_aware_request(payloads, encoder, decoder)

        out = []
        for resp in resps:
            if fail_on_error is True:
                self._raise_on_response_error(resp)

            if callback is not None:
                out.append(callback(resp))
            else:
                out.append(resp)
        return out

    def send_fetch_request(self, payloads=[], fail_on_error=True,
                           callback=None, max_wait_time=100, min_bytes=4096):
        """
        Encode and send a FetchRequest

        Payloads are grouped by topic and partition so they can be pipelined
        to the same brokers.
        """

        encoder = functools.partial(KafkaProtocol.encode_fetch_request,
                          max_wait_time=max_wait_time,
                          min_bytes=min_bytes)

        resps = self._send_broker_aware_request(
            payloads, encoder,
            KafkaProtocol.decode_fetch_response)

        out = []
        for resp in resps:
            if fail_on_error is True:
                self._raise_on_response_error(resp)

            if callback is not None:
                out.append(callback(resp))
            else:
                out.append(resp)
        return out

    def send_offset_request(self, payloads=[], fail_on_error=True,
                            callback=None):
        resps = self._send_broker_aware_request(
            payloads,
            KafkaProtocol.encode_offset_request,
            KafkaProtocol.decode_offset_response)

        out = []
        for resp in resps:
            if fail_on_error is True:
                self._raise_on_response_error(resp)
            if callback is not None:
                out.append(callback(resp))
            else:
                out.append(resp)
        return out

    def send_offset_commit_request(self, group, payloads=[],
                                   fail_on_error=True, callback=None):
        encoder = functools.partial(KafkaProtocol.encode_offset_commit_request,
                          group=group)
        decoder = KafkaProtocol.decode_offset_commit_response
        resps = self._send_broker_aware_request(payloads, encoder, decoder)

        out = []
        for resp in resps:
            if fail_on_error is True:
                self._raise_on_response_error(resp)

            if callback is not None:
                out.append(callback(resp))
            else:
                out.append(resp)
        return out

    def send_offset_fetch_request(self, group, payloads=[],
                                  fail_on_error=True, callback=None):

        encoder = functools.partial(KafkaProtocol.encode_offset_fetch_request,
                          group=group)
        decoder = KafkaProtocol.decode_offset_fetch_response
        resps = self._send_broker_aware_request(payloads, encoder, decoder)

        out = []
        for resp in resps:
            if fail_on_error is True:
                self._raise_on_response_error(resp)
            if callback is not None:
                out.append(callback(resp))
            else:
                out.append(resp)
        return out<|MERGE_RESOLUTION|>--- conflicted
+++ resolved
@@ -4,13 +4,9 @@
 import functools
 import itertools
 import logging
-<<<<<<< HEAD
-import collections
 import socket
-
-=======
 import time
->>>>>>> 02c2b469
+
 import kafka.common
 
 from kafka.common import (TopicAndPartition, BrokerMetadata,
@@ -27,13 +23,8 @@
 
 class KafkaClient(object):
 
-<<<<<<< HEAD
     CLIENT_ID = socket.gethostname()
-    ID_GEN = count()
-=======
-    CLIENT_ID = b"kafka-python"
     ID_GEN = itertools.count()
->>>>>>> 02c2b469
 
     # NOTE: The timeout given to the client should always be greater than the
     # one passed to SimpleConsumer.get_message(), otherwise you can get a
@@ -191,21 +182,12 @@
                 try:
                     response = conn.recv(requestId)
                 except ConnectionError as e:
-<<<<<<< HEAD
-                    log.warning("Could not receive response to request "
-                                "from server %s: %s", conn, e)
-                    failed = True
-            except ConnectionError as e:
-                log.warning("Could not send request to server %s: %s",
-                            conn, e)
-=======
                     log.warning("Could not receive response to request [%s] "
                                 "from server %s: %s", binascii.b2a_hex(request), conn, e)
                     failed = True
             except ConnectionError as e:
                 log.warning("Could not send request [%s] to server %s: %s",
                             binascii.b2a_hex(request), conn, e)
->>>>>>> 02c2b469
                 failed = True
 
             if failed:
